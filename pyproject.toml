[project]
name = "py_spring_model"
version = "0.1.0"
description = "Default template for PDM package"
authors = [
    {name = "William Chen", email = "william_w_chen@trendmicro.com"},
]
dependencies = [
    "py-spring-core>=0.0.13",
    "sqlmodel>=0.0.24",
]
<<<<<<< HEAD
requires-python = ">=3.10, <3.13"
=======
requires-python = ">=3.11"
>>>>>>> 8ad576a3
readme = "README.md"
license = {text = "MIT"}

[build-system]
requires = ["pdm-backend"]
build-backend = "pdm.backend"


[tool.pdm]
distribution = true
version = { source = "file", path = "py_spring_model/__init__.py" }

[tool.pdm.dev-dependencies]
dev = [
    "ruff>=0.6.3",
    "isort>=5.13.2",
    "pytest>=8.3.2",
    "pytest-mock>=3.14.0",
]<|MERGE_RESOLUTION|>--- conflicted
+++ resolved
@@ -9,11 +9,8 @@
     "py-spring-core>=0.0.13",
     "sqlmodel>=0.0.24",
 ]
-<<<<<<< HEAD
+
 requires-python = ">=3.10, <3.13"
-=======
-requires-python = ">=3.11"
->>>>>>> 8ad576a3
 readme = "README.md"
 license = {text = "MIT"}
 
